--- conflicted
+++ resolved
@@ -54,10 +54,7 @@
     @max_db_size = options[:max_db_size] * 1024 * 1024
     @max_long_query = options[:max_long_query]
     @max_long_tx = options[:max_long_tx]
-<<<<<<< HEAD
-=======
     @mysqldump_bin = options[:mysqldump_bin]
->>>>>>> 592c4d0c
     @gzip_bin = options[:gzip_bin]
     @mysql_bin = options[:mysql_bin]
 
@@ -352,15 +349,6 @@
       "#{@mysql_bin} -h #{host} -P #{port} -u #{user} --password=#{pass}"
     cmd += " -S #{socket}" unless socket.nil?
     cmd += " #{name}"
-<<<<<<< HEAD
-    @logger.debug("Restore command: #{cmd}")
-    result = `#{cmd}`
-    @logger.info("Restore command results: #{result}")
-    true
-  rescue => e
-    @logger.error("Error during restore #{e}")
-    raise e
-=======
     o, e, s = exe_cmd(cmd)
     if s.exitstatus == 0
       return true
@@ -454,7 +442,6 @@
       @logger.error("Execute cmd:[#{cmd}] failed. Stdin:[#{stdin}], stdout: [#{o}], stderr:[#{e}]")
     end
     return [o, e, s]
->>>>>>> 592c4d0c
   end
 
   def varz_details()
