--- conflicted
+++ resolved
@@ -53,12 +53,9 @@
     @max_db_size = options[:max_db_size] * 1024 * 1024
     @max_long_query = options[:max_long_query]
     @max_long_tx = options[:max_long_tx]
-<<<<<<< HEAD
     @mysqldump_bin = options[:mysqldump_bin]
-=======
     @gzip_bin = options[:gzip_bin]
     @mysql_bin = options[:mysql_bin]
->>>>>>> 880b32c1
 
     @connection = mysql_connect
 
