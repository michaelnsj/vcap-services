# Copyright (c) 2009-2011 VMware, Inc.
$:.unshift File.join(File.dirname(__FILE__), '..')
$:.unshift File.join(File.dirname(__FILE__), '..', 'lib')

require 'rubygems'
require 'rspec'

require "mysql_service/util"
require 'mysql_service/provisioner'
require 'mysql_service/node'

include VCAP::Services::Mysql::Util

def getLogger()
  logger = Logger.new( STDOUT)
  logger.level = Logger::ERROR
  return logger
end

def connect_to_mysql(options)
  host, user, password, port, db =  %w{hostname user password port name}.map { |opt| options[opt] }
  Mysql.real_connect(host, user, password, db, port)
end

def getNodeTestConfig()
  config_file = File.join(File.dirname(__FILE__), "../config/mysql_node.yml")
  config = YAML.load_file(config_file)
  options = {
    :logger => getLogger,
    :base_dir => parse_property(config, "base_dir", String),
<<<<<<< HEAD
    :mysqldump_bin => parse_property(config, "mysqldump_bin", String),
=======
    :gzip_bin => parse_property(config, "gzip_bin", String),
    :mysql_bin => parse_property(config, "mysql_bin", String),
>>>>>>> 880b32c1
    :available_storage => parse_property(config, "available_storage", Integer),
    :max_db_size => parse_property(config, "max_db_size", Integer),
    :max_long_query => parse_property(config, "max_long_query", Integer),
    :node_id => parse_property(config, "node_id", String),
    :mbus => parse_property(config, "mbus", String),
    :local_db => parse_property(config, "local_db", String),
    :mysql => parse_property(config, "mysql", Hash),
    :ip_route => parse_property(config, "ip_route", String, :optional => true),
    :max_long_tx => parse_property(config, "max_long_tx", Integer),
  }
  options
end

def getProvisionerTestConfig()
  config_file = File.join(File.dirname(__FILE__), "../config/mysql_gateway.yml")
  config = YAML.load_file(config_file)
  config = VCAP.symbolize_keys(config)
  options = {
    :logger   => getLogger,
    :version  => config[:service][:version],
    :local_ip => config[:host],
    :mbus => config[:mbus]
  }
  options
end<|MERGE_RESOLUTION|>--- conflicted
+++ resolved
@@ -28,12 +28,9 @@
   options = {
     :logger => getLogger,
     :base_dir => parse_property(config, "base_dir", String),
-<<<<<<< HEAD
     :mysqldump_bin => parse_property(config, "mysqldump_bin", String),
-=======
     :gzip_bin => parse_property(config, "gzip_bin", String),
     :mysql_bin => parse_property(config, "mysql_bin", String),
->>>>>>> 880b32c1
     :available_storage => parse_property(config, "available_storage", Integer),
     :max_db_size => parse_property(config, "max_db_size", Integer),
     :max_long_query => parse_property(config, "max_long_query", Integer),
