--- conflicted
+++ resolved
@@ -308,18 +308,10 @@
       host, port, user, password = %w(host port user pass).map{|key| @opts[:mysql][key]}
       tmp_file = "/tmp/#{db['name']}.sql.gz"
       result = `/usr/bin/mysqldump -h #{host} -P #{port} -u #{user} --password=#{password} #{db['name']} | gzip > #{tmp_file}`
-<<<<<<< HEAD
-      puts "Result of mysql backup: #{result}"
-      conn.query("drop table test")
-      res = conn.query("show tables")
-      res.num_rows().should == 0
-      @node.restore(db["name"], "/tmp/")
-=======
       conn.query("drop table test")
       res = conn.query("show tables")
       res.num_rows().should == 0
       @node.restore(db["name"], "/tmp/").should == true
->>>>>>> 592c4d0c
       res = conn.query("show tables")
       res.num_rows().should == 1
       res.fetch_row[0].should == "test"
@@ -327,8 +319,6 @@
     end
   end
 
-<<<<<<< HEAD
-=======
   it "should be able to disable an instance" do
     EM.run do
       conn = connect_to_mysql(@db)
@@ -410,7 +400,6 @@
     end
   end
 
->>>>>>> 592c4d0c
   it "should able to generate varz." do
     EM.run do
       varz = @node.varz_details
