--- conflicted
+++ resolved
@@ -62,25 +62,12 @@
         :index => options[:index] || 0,
         :config => options,
         :port => status_port,
-        :username => status_username,
+        :user => status_user,
         :password => status_password
       )
     else
       @logger.info("NATS is disabled")
     end
-<<<<<<< HEAD
-=======
-    VCAP::Component.register(
-      :nats => @node_nats,
-      :type => service_description,
-      :host => @local_ip,
-      :index => options[:index] || 0,
-      :config => options,
-      :port => status_port,
-      :user => status_user,
-      :password => status_password
-    )
->>>>>>> 8eed3d91
 
     @max_nats_payload = options[:max_nats_payload] || 1024 * 1024
   end
