--- conflicted
+++ resolved
@@ -6,15 +6,11 @@
   description: 'MongoDB NoSQL store'
   plans: ['free']
   tags: ['mongodb', 'mongodb-1.6', 'nosql']
-<<<<<<< HEAD
 ip_route: localhost
-=======
 #proxy:
 #   host: proxy
 #   port: 8080
 #   keepalive: true
-host: localhost
->>>>>>> 0570a8b0
 index: 0
 token: "0xdeadbeef"
 mbus: nats://localhost:4222
